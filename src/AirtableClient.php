--- conflicted
+++ resolved
@@ -9,7 +9,7 @@
 use Symfony\Contracts\HttpClient\ResponseInterface;
 
 /**
- * AirtableClient.
+ * AirtableClient
  */
 class AirtableClient implements AirtableClientInterface
 {
@@ -31,15 +31,7 @@
     }
 
     /**
-<<<<<<< HEAD
-     * Returns a set of rows from AirTable.
-     *
-     * @param mixed  $table     Table name
-     * @param mixed  $view      View name
-     * @param string $dataClass The class name which will hold fields data
-=======
      * @inheritdoc
->>>>>>> 8cedcd10
      */
     public function findAll(string $table, ?string $view = null, ?string $dataClass = null): array
     {
@@ -47,7 +39,7 @@
             '%s/%s%s',
             $this->id,
             $table,
-            $view ? '?view='.$view : ''
+            $view ? '?view=' . $view : ''
         );
 
         $response = $this->request($url);
@@ -56,18 +48,7 @@
     }
 
     /**
-<<<<<<< HEAD
-     * findBy.
-     *
-     * Allows you to filter on a field in the table
-     *
-     * @param mixed  $table     Table name
-     * @param mixed  $field     Search field name
-     * @param mixed  $value     Wanted value
-     * @param string $dataClass The class name which will hold fields data
-=======
      * @inheritdoc
->>>>>>> 8cedcd10
      */
     public function findBy(string $table, string $field, string $value, ?string $dataClass = null): array
     {
@@ -79,17 +60,7 @@
     }
 
     /**
-<<<<<<< HEAD
-     * findOneById.
-     *
-     * @param mixed  $table     Table Name
-     * @param mixed  $id        Id
-     * @param string $dataClass The name of the class which will hold fields data
-     *
-     * @return array|object
-=======
      * @inheritdoc
->>>>>>> 8cedcd10
      */
     public function findOneById(string $table, string $id, ?string $dataClass = null): ?AirtableRecord
     {
@@ -106,23 +77,13 @@
     }
 
     /**
-<<<<<<< HEAD
-     * findTheLatest.
-     *
-     * Field allowing filtering
-     *
-     * @param mixed  $table     Table name
-     * @param mixed  $field
-     * @param string $dataClass The name of the class which will hold fields data
-=======
      * @inheritdoc
->>>>>>> 8cedcd10
      */
     public function findTheLatest(string $table, $field, ?string $dataClass = null): ?AirtableRecord
     {
-        $url = $this->id.'/'
-            .$table.'?pageSize=1&sort%5B0%5D%5Bfield%5D='
-            .$field.'&sort%5B0%5D%5Bdirection%5D=desc';
+        $url = $this->id . '/'
+            . $table . '?pageSize=1&sort%5B0%5D%5Bfield%5D='
+            . $field . '&sort%5B0%5D%5Bdirection%5D=desc';
         $response = $this->request($url);
 
         $recordData = $response->toArray()['records'][0] ?? null;
@@ -139,13 +100,17 @@
     }
 
     /**
-     * Use the HttpClient to request Airtable API and returns the response.
+     * Use the HttpClient to request Airtable API and returns the response
+     *
+     * @param string $url
+     *
+     * @return ResponseInterface
      */
     private function request(string $url): ResponseInterface
     {
         return $this->httpClient->request(
             'GET',
-            'https://api.airtable.com/v0/'.$url,
+            'https://api.airtable.com/v0/' . $url,
             [
                 'auth_bearer' => $this->key,
             ]
@@ -153,16 +118,16 @@
     }
 
     /**
-     * Turns an array of arrays to an array of AirtableRecord objects.
+     * Turns an array of arrays to an array of AirtableRecord objects
      *
-     * @param array  $records   An array of arrays
+     * @param array $records An array of arrays
      * @param string $dataClass Optionnal class name which will hold record's fields
      *
      * @return array An array of AirtableRecords objects
      */
     private function mapRecordsToAirtableRecords(array $records, string $dataClass = null): array
     {
-        return array_map(
+        $airtableRecords = array_map(
             function (array $recordData) use ($dataClass) {
                 if ($dataClass) {
                     $recordData['fields'] = $this->normalizer->denormalize($recordData['fields'], $dataClass);
@@ -172,5 +137,7 @@
             },
             $records
         );
+
+        return $airtableRecords;
     }
 }